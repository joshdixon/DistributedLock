--- conflicted
+++ resolved
@@ -131,15 +131,12 @@
 Contributions are welcome! If you are interested in contributing towards a new or existing issue, please let me know via comments on the issue so that I can help you get started and avoid wasted effort on your part.
 
 ## Release notes
-<<<<<<< HEAD
 - 2.1.0
-	- Added ZooKeeper-based implementation ([#41](https://github.com/madelson/DistributedLock/issues/41), DistributedLock.ZooKeeper 1.0.0).
-=======
+	- Added ZooKeeper-based implementation ([#41](https://github.com/madelson/DistributedLock/issues/41), DistributedLock.ZooKeeper 1.0.0)
 - 2.0.2
 	- Fixed bug where `HandleLostToken` would hang when accessed on a SqlServer or Postgres lock handle that used keepalive ([#85](https://github.com/madelson/DistributedLock/issues/85), DistributedLock.Core 1.0.1)
 	- Fixed bug where broken database connections could result in future lock attempts failing when using SqlServer or Postgres locks with multiplexing ([#83](https://github.com/madelson/DistributedLock/issues/83), DistributedLock.Core 1.0.1)
 	- Updated Npgsql dependency to 5.x to take advantage of various bugfixes ([#61](https://github.com/madelson/DistributedLock/issues/61), DistributedLock.Postgres 1.0.1)
->>>>>>> 6ee3eb68
 - 2.0.1
 	- Fixed Redis lock behavior when using a database with `WithKeyPrefix` (#66, DistributedLock.Redis 1.0.1). Thanks @skomis-mm for contributing!
 - 2.0.0 (see also [Migrating from 1.x to 2.x](docs/Migrating%20from%201.x%20to%202.x.md#migrating-from-1x-to-2x))
